--- conflicted
+++ resolved
@@ -2,11 +2,7 @@
 use anyhow::Result;
 use strum_macros::EnumIter;
 
-<<<<<<< HEAD
-use crate::{ebi_objects::{alignments::Alignments, deterministic_finite_automaton::DeterministicFiniteAutomaton, directly_follows_model::DirectlyFollowsModel, event_log::EventLog, finite_language::FiniteLanguage, finite_stochastic_language::FiniteStochasticLanguage, labelled_petri_net::LabelledPetriNet, process_tree::ProcessTree, stochastic_deterministic_finite_automaton::StochasticDeterministicFiniteAutomaton, stochastic_labelled_petri_net::StochasticLabelledPetriNet}, ebi_traits::{ebi_trait_event_log::EbiTraitEventLog, ebi_trait_finite_language::EbiTraitFiniteLanguage, ebi_trait_finite_stochastic_language::EbiTraitFiniteStochasticLanguage, ebi_trait_iterable_language::EbiTraitIterableLanguage, ebi_trait_iterable_stochastic_language::EbiTraitIterableStochasticLanguage, ebi_trait_queriable_stochastic_language::EbiTraitQueriableStochasticLanguage, ebi_trait_semantics::EbiTraitSemantics, ebi_trait_stochastic_deterministic_semantics::EbiTraitStochasticDeterministicSemantics, ebi_trait_stochastic_semantics::EbiTraitStochasticSemantics}};
-=======
 use crate::{ebi_objects::{alignments::Alignments, deterministic_finite_automaton::DeterministicFiniteAutomaton, directly_follows_model::DirectlyFollowsModel, event_log::EventLog, executions::Executions, finite_language::FiniteLanguage, finite_stochastic_language::FiniteStochasticLanguage, labelled_petri_net::LabelledPetriNet, stochastic_deterministic_finite_automaton::StochasticDeterministicFiniteAutomaton, stochastic_labelled_petri_net::StochasticLabelledPetriNet}, ebi_traits::{ebi_trait_event_log::EbiTraitEventLog, ebi_trait_finite_language::EbiTraitFiniteLanguage, ebi_trait_finite_stochastic_language::EbiTraitFiniteStochasticLanguage, ebi_trait_iterable_language::EbiTraitIterableLanguage, ebi_trait_iterable_stochastic_language::EbiTraitIterableStochasticLanguage, ebi_trait_queriable_stochastic_language::EbiTraitQueriableStochasticLanguage, ebi_trait_semantics::EbiTraitSemantics, ebi_trait_stochastic_deterministic_semantics::EbiTraitStochasticDeterministicSemantics, ebi_trait_stochastic_semantics::EbiTraitStochasticSemantics}};
->>>>>>> 141383cd
 
 use super::{ebi_command::{EbiCommand, EBI_COMMANDS}, ebi_file_handler::{EbiFileHandler, EBI_FILE_HANDLERS}, ebi_input::EbiInputType, ebi_trait::EbiTrait, infoable::Infoable};
 
@@ -22,11 +18,8 @@
     FiniteStochasticLanguage,
     LabelledPetriNet,
     StochasticLabelledPetriNet,
-<<<<<<< HEAD
     ProcessTree,
-=======
     Executions,
->>>>>>> 141383cd
 }
 
 impl EbiObjectType {
@@ -42,11 +35,8 @@
             EbiObjectType::DirectlyFollowsModel => "a",
             EbiObjectType::Alignments => "",
             EbiObjectType::DeterministicFiniteAutomaton => "a",
-<<<<<<< HEAD
             EbiObjectType::ProcessTree => "a",
-=======
             EbiObjectType::Executions => "",
->>>>>>> 141383cd
         }
     }
     
@@ -95,11 +85,8 @@
             EbiObjectType::DirectlyFollowsModel => "directly follows model",
             EbiObjectType::Alignments => "alignments",
             EbiObjectType::DeterministicFiniteAutomaton => "deterministic finite automaton",
-<<<<<<< HEAD
             EbiObjectType::ProcessTree => "process tree",
-=======
             EbiObjectType::Executions => "executions",
->>>>>>> 141383cd
         })
     }
 }
@@ -114,11 +101,8 @@
     DirectlyFollowsModel(DirectlyFollowsModel),
     Alignments(Alignments),
     DeterministicFiniteAutomaton(DeterministicFiniteAutomaton),
-<<<<<<< HEAD
     ProcessTree(ProcessTree),
-=======
     Executions(Executions),
->>>>>>> 141383cd
 }
 
 impl EbiObject {
@@ -133,11 +117,8 @@
             EbiObject::DirectlyFollowsModel(_) => EbiObjectType::DirectlyFollowsModel,
             EbiObject::Alignments(_) => EbiObjectType::Alignments,
             EbiObject::DeterministicFiniteAutomaton(_) => EbiObjectType::DeterministicFiniteAutomaton,
-<<<<<<< HEAD
             EbiObject::ProcessTree(_) => EbiObjectType::ProcessTree,
-=======
             EbiObject::Executions(_) => EbiObjectType::Executions,
->>>>>>> 141383cd
         }
     }
 }
@@ -154,11 +135,8 @@
             EbiObject::DirectlyFollowsModel(o) => write!(f, "{}", o),
             EbiObject::Alignments(o) => write!(f, "{}", o),
             EbiObject::DeterministicFiniteAutomaton(o) => write!(f, "{}", o),
-<<<<<<< HEAD
             EbiObject::ProcessTree(o) => write!(f, "{}", o),
-=======
             EbiObject::Executions(o) => write!(f, "{}", o),
->>>>>>> 141383cd
         }
     }
 }
@@ -175,11 +153,8 @@
             EbiObject::DirectlyFollowsModel(o) => o.info(f),
             EbiObject::Alignments(o) => o.info(f),
             EbiObject::DeterministicFiniteAutomaton(o) => o.info(f),
-<<<<<<< HEAD
             EbiObject::ProcessTree(o) => o.info(f),
-=======
             EbiObject::Executions(o) => o.info(f),
->>>>>>> 141383cd
         }
     }
 }
