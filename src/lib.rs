--- conflicted
+++ resolved
@@ -68,12 +68,9 @@
     pub mod scalable_vector_graphics;
     pub mod stochastic_deterministic_finite_automaton;
     pub mod stochastic_deterministic_finite_automaton_semantics;
-<<<<<<< HEAD
     pub mod stochastic_nondeterministic_finite_automaton;
-=======
     pub mod stochastic_directly_follows_graph_semantics;
     pub mod stochastic_directly_follows_model;
->>>>>>> 4547820e
     pub mod stochastic_labelled_petri_net;
     pub mod stochastic_labelled_petri_net_semantics;
     pub mod stochastic_language_of_alignments;
@@ -185,16 +182,8 @@
     pub mod trace_probability;
     pub mod uniform_stochastic_miner;
     pub mod unit_earth_movers_stochastic_conformance;
-<<<<<<< HEAD
-    pub mod flower_miner;
-    pub mod prefix_tree_miner;
-    pub mod directly_follows_model_miner;
-    pub mod directly_follows_graph_abstractor;
-    pub mod edge_difference;
     pub mod livelock_patch;
     pub mod stochastic_markovian_abstraction;
-=======
->>>>>>> 4547820e
 }
 pub mod follower_semantics;
 pub mod json;
