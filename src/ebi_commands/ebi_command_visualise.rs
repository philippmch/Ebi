use layout::backends::svg::SVGWriter;

use crate::ebi_framework::{dottable::Dottable, ebi_command::EbiCommand, ebi_input::{EbiInput, EbiInputType}, ebi_object::{EbiObject, EbiObjectType}, ebi_output::{EbiOutput, EbiOutputType}};

pub const EBI_VISUALISE: EbiCommand = EbiCommand::Group { 
    name_short: "vis", 
    name_long: Some("visualise"),
    explanation_short: "Visualse an object.", 
    explanation_long: None,
    children: &[
        &EBI_VISUALISE_SVG,
        &EBI_VISUALISE_TEXT
    ]
};

pub const EBI_VISUALISE_TEXT: EbiCommand = EbiCommand::Command { 
    name_short: "txt", 
    name_long: Some("text"),
    explanation_short: "Visualise an object as text.",
    explanation_long: None, 
    latex_link: None, 
    cli_command: None, 
    exact_arithmetic: false, 
    input_types: &[ &[&EbiInputType::AnyObject] ], 
    input_names: &[ "FILE" ], 
    input_helps: &[ "Any file that can be visualised textually." ], 
    execute: |mut inputs, _| {
        let result = match inputs.remove(0) {
                EbiInput::Object(EbiObject::StochasticLabelledPetriNet(slpn), _) => slpn.to_string(),
                EbiInput::Object(EbiObject::LabelledPetriNet(lpn), _) => lpn.to_string(),
                EbiInput::Object(EbiObject::FiniteStochasticLanguage(lang), _) => lang.to_string(),
                EbiInput::Object(EbiObject::StochasticDeterministicFiniteAutomaton(sdfa), _) => sdfa.to_string(),
                EbiInput::Object(EbiObject::EventLog(log), _) => log.to_string(),
                EbiInput::Object(EbiObject::FiniteLanguage(language), _) => language.to_string(),
                EbiInput::Object(EbiObject::DirectlyFollowsModel(d), _) => d.to_string(),
                EbiInput::Object(EbiObject::Alignments(a), _) => a.to_string(),
                EbiInput::Object(EbiObject::DeterministicFiniteAutomaton(s), _) => s.to_string(),
<<<<<<< HEAD
                EbiInput::Object(EbiObject::ProcessTree(pt), _) => pt.to_string(),
=======
                EbiInput::Object(EbiObject::Executions(s), _) => s.to_string(),
>>>>>>> 141383cd
                EbiInput::FileHandler(_) => unreachable!(),
                EbiInput::Trait(_, _) => unreachable!(),
                EbiInput::String(_) => unreachable!(),
                EbiInput::Usize(_) => unreachable!(),
                EbiInput::Fraction(_) => unreachable!(),
        };
        Ok(EbiOutput::String(result))
    }, 
    output_type: &EbiOutputType::String
};

pub const EBI_VISUALISE_SVG: EbiCommand = EbiCommand::Command { 
    name_short: "svg", 
    name_long: None, 
    explanation_short: "Visualise an object as scalable vector graphics.",
    explanation_long: None, 
    latex_link: None, 
    cli_command: None, 
    exact_arithmetic: true, 
    input_types: &[ 
        &[
            &EbiInputType::Object(EbiObjectType::StochasticLabelledPetriNet),
            &EbiInputType::Object(EbiObjectType::StochasticDeterministicFiniteAutomaton),
            &EbiInputType::Object(EbiObjectType::LabelledPetriNet),
            &EbiInputType::Object(EbiObjectType::ProcessTree),
            &EbiInputType::Object(EbiObjectType::DirectlyFollowsModel),
            &EbiInputType::Object(EbiObjectType::DeterministicFiniteAutomaton),
        ] ], 
    input_names: &[ "FILE" ], 
    input_helps: &[ "Any file that can be visualised as a graph." ], 
    execute: |mut inputs, _| {
        let mut result = match inputs.remove(0) {
            EbiInput::Object(EbiObject::LabelledPetriNet(lpn), _) => lpn.to_dot(),
            EbiInput::Object(EbiObject::StochasticLabelledPetriNet(slpn), _) => slpn.to_dot(),
            EbiInput::Object(EbiObject::StochasticDeterministicFiniteAutomaton(sdfa), _) => sdfa.to_dot(),
            EbiInput::Object(EbiObject::DirectlyFollowsModel(dfm), _) => dfm.to_dot(),
            EbiInput::Object(EbiObject::EventLog(_), _) => unreachable!(),
            EbiInput::Object(EbiObject::FiniteLanguage(_), _) => unreachable!(),
            EbiInput::Object(EbiObject::FiniteStochasticLanguage(_), _) => unreachable!(),
            EbiInput::Object(EbiObject::Alignments(_), _) => unreachable!(),
            EbiInput::Object(EbiObject::DeterministicFiniteAutomaton(dfa), _) => dfa.to_dot(),
<<<<<<< HEAD
            EbiInput::Object(EbiObject::ProcessTree(pt), _) => pt.to_dot(),
=======
            EbiInput::Object(EbiObject::Executions(_), _) => unreachable!(),
>>>>>>> 141383cd
            EbiInput::FileHandler(_) => unreachable!(),
            EbiInput::Trait(_, _) => unreachable!(),
            EbiInput::String(_) => unreachable!(),
            EbiInput::Usize(_) => unreachable!(),
            EbiInput::Fraction(_) => unreachable!(),
        };

        let mut svg = SVGWriter::new();
        result.do_it(false, false, false, &mut svg);

        return Ok(EbiOutput::SVG(svg.finalize()));
    
    }, 
    output_type: &EbiOutputType::SVG
};<|MERGE_RESOLUTION|>--- conflicted
+++ resolved
@@ -35,11 +35,8 @@
                 EbiInput::Object(EbiObject::DirectlyFollowsModel(d), _) => d.to_string(),
                 EbiInput::Object(EbiObject::Alignments(a), _) => a.to_string(),
                 EbiInput::Object(EbiObject::DeterministicFiniteAutomaton(s), _) => s.to_string(),
-<<<<<<< HEAD
                 EbiInput::Object(EbiObject::ProcessTree(pt), _) => pt.to_string(),
-=======
                 EbiInput::Object(EbiObject::Executions(s), _) => s.to_string(),
->>>>>>> 141383cd
                 EbiInput::FileHandler(_) => unreachable!(),
                 EbiInput::Trait(_, _) => unreachable!(),
                 EbiInput::String(_) => unreachable!(),
@@ -81,11 +78,8 @@
             EbiInput::Object(EbiObject::FiniteStochasticLanguage(_), _) => unreachable!(),
             EbiInput::Object(EbiObject::Alignments(_), _) => unreachable!(),
             EbiInput::Object(EbiObject::DeterministicFiniteAutomaton(dfa), _) => dfa.to_dot(),
-<<<<<<< HEAD
             EbiInput::Object(EbiObject::ProcessTree(pt), _) => pt.to_dot(),
-=======
             EbiInput::Object(EbiObject::Executions(_), _) => unreachable!(),
->>>>>>> 141383cd
             EbiInput::FileHandler(_) => unreachable!(),
             EbiInput::Trait(_, _) => unreachable!(),
             EbiInput::String(_) => unreachable!(),
